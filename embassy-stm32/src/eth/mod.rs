--- conflicted
+++ resolved
@@ -1,9 +1,6 @@
 #![macro_use]
 
-<<<<<<< HEAD
-=======
 #[cfg(feature = "net")]
->>>>>>> 42077ffe
 #[cfg_attr(any(eth_v1a, eth_v1b, eth_v1c), path = "v1/mod.rs")]
 #[cfg_attr(eth_v2, path = "v2/mod.rs")]
 mod _version;

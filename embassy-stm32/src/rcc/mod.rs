--- conflicted
+++ resolved
@@ -56,11 +56,7 @@
     #[cfg(any(rcc_f2, rcc_f4, rcc_f410, rcc_f7))]
     pub pll48: Option<Hertz>,
 
-<<<<<<< HEAD
     #[cfg(any(rcc_f1, rcc_f1cl))]
-=======
-    #[cfg(stm32f1)]
->>>>>>> 42077ffe
     pub adc: Hertz,
     #[cfg(any(rcc_f1, rcc_f1cl))]
     pub mco: Option<Hertz>,
